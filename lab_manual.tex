--- conflicted
+++ resolved
@@ -763,18 +763,11 @@
     one or more very short term projects or goals.  These are
     scheduled on an \textit{ad hoc} basis.  Attendees: all interested
     lab members, any interested member of the Dartmouth community,
-<<<<<<< HEAD
     external collaborators.  
 
 \marginnote{\texttt{NOTE:} Each term, you'll sign up for a beginning-of-term and
-    end-of-term meeting time with \director via \href{https://context-lab.youcanbook.me/}{YouCanBook.Me}.}
-=======
-    external collaborators.  Subscribe
-  to calendar
-  \href{https://calendar.google.com/calendar?cid=NXRhNTBjZnY0dWloMGEwazhtMmRpOWRoam9AZ3JvdXAuY2FsZW5kYXIuZ29vZ2xlLmNvbQ}{here}.
-  \marginnote{\texttt{TASK:} Each term, sign up for a beginning-of-term or
     end-of-term meeting time with \director~via \href{https://context-lab.youcanbook.me/}{YouCanBook.Me}.}
->>>>>>> 827287ff
+
   \item \textbf{Beginning-of-term and end-of-term meetings.} At the
     start or end of each term, you should schedule a 30 minute
     meeting slot with \director~to discuss your research
